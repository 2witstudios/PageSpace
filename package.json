{
  "name": "pagespace-local",
  "private": true,
  "license": "AGPL-3.0",
  "scripts": {
    "dev": "turbo dev",
    "dev:db": "docker compose up postgres migrate seed -d",
    "build": "turbo build",
    "lint": "turbo lint",
    "typecheck": "turbo typecheck",
    "db:generate": "drizzle-kit generate",
    "db:migrate": "pnpm --filter @pagespace/db db:migrate",
    "test": "turbo run test",
    "test:unit": "pnpm --filter @pagespace/lib test",
    "test:watch": "pnpm --filter @pagespace/lib test -- --watch",
    "test:ui": "pnpm --filter @pagespace/lib test -- --ui",
    "test:coverage": "pnpm --filter @pagespace/lib test -- --coverage",
    "test:e2e": "playwright test",
    "test:e2e:ui": "playwright test --ui",
    "test:security": "vitest run --dir apps/web/src/test/security",
<<<<<<< HEAD
    "dev:desktop": "pnpm --filter desktop dev",
    "build:desktop": "pnpm --filter desktop build",
    "package:desktop": "pnpm --filter desktop package"
=======
    "check:fetch": "node scripts/check-fetch-auth.js"
>>>>>>> f4429b61
  },
  "devDependencies": {
    "@faker-js/faker": "^9.3.0",
    "@playwright/test": "^1.49.0",
    "@testing-library/jest-dom": "^6.6.3",
    "@testing-library/react": "^16.1.0",
    "@testing-library/user-event": "^14.5.2",
    "@turbo/gen": "^2.5.5",
    "@types/jest": "^30.0.0",
    "@types/node": "^24.0.13",
    "@typescript-eslint/typescript-estree": "^8.46.0",
    "@vitejs/plugin-react": "^4.3.4",
    "@vitest/coverage-v8": "^2.1.0",
    "@vitest/ui": "^2.1.0",
    "concurrently": "^9.2.1",
    "dotenv": "^17.2.0",
    "drizzle-kit": "^0.23.2",
    "jsdom": "^25.0.1",
    "msw": "^2.6.8",
    "tsx": "^4.20.5",
    "turbo": "^2.5.5",
    "typescript": "^5.8.3",
    "vite-tsconfig-paths": "^5.1.4",
    "vitest": "^2.1.0"
  },
  "packageManager": "pnpm@10.13.1",
  "pnpm": {
    "overrides": {
      "drizzle-orm": "^0.32.2",
      "react": "^19.1.1",
      "react-dom": "^19.1.1",
      "@types/react": "^19.1.13",
      "@types/react-dom": "^19.1.9"
    }
  }
}<|MERGE_RESOLUTION|>--- conflicted
+++ resolved
@@ -18,13 +18,10 @@
     "test:e2e": "playwright test",
     "test:e2e:ui": "playwright test --ui",
     "test:security": "vitest run --dir apps/web/src/test/security",
-<<<<<<< HEAD
     "dev:desktop": "pnpm --filter desktop dev",
     "build:desktop": "pnpm --filter desktop build",
     "package:desktop": "pnpm --filter desktop package"
-=======
     "check:fetch": "node scripts/check-fetch-auth.js"
->>>>>>> f4429b61
   },
   "devDependencies": {
     "@faker-js/faker": "^9.3.0",
