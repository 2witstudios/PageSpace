import { defineConfig } from 'vitest/config'
import react from '@vitejs/plugin-react'
import path from 'path'
// Note: vite-tsconfig-paths removed due to ESM compatibility issue
// Using manual path alias instead

const packagesDir = path.resolve(__dirname, '../../packages')

export default defineConfig({
  plugins: [react()],
  test: {
    globals: true,
    environment: 'jsdom',
    css: true,
    include: ['src/**/*.{test,spec}.{js,ts,tsx}'],
    setupFiles: ['./src/test/setup.ts'],
    coverage: {
      provider: 'v8',
      reporter: ['text', 'json', 'html'],
      exclude: [
        '**/*.d.ts',
        '**/*.config.*',
        '**/.next/**',
        '**/dist/**',
        '**/test/**',
      ],
    },
  },
  resolve: {
    alias: {
      '@': path.resolve(__dirname, './src'),
<<<<<<< HEAD
      // Map @pagespace/lib subpath exports to source files
      '@pagespace/lib/ai-monitoring': path.resolve(__dirname, '../../packages/lib/src/monitoring/ai-monitoring.ts'),
      '@pagespace/lib/services/storage-limits': path.resolve(__dirname, '../../packages/lib/src/services/storage-limits.ts'),
      '@pagespace/lib/broadcast-auth': path.resolve(__dirname, '../../packages/lib/src/auth/broadcast-auth.ts'),
      '@pagespace/lib/auth-utils': path.resolve(__dirname, '../../packages/lib/src/auth/auth-utils.ts'),
      '@pagespace/lib/logger-browser': path.resolve(__dirname, '../../packages/lib/src/logging/logger-browser.ts'),
      '@pagespace/lib/utils/environment': path.resolve(__dirname, '../../packages/lib/src/utils/environment.ts'),
      '@pagespace/lib/server': path.resolve(__dirname, '../../packages/lib/src/server.ts'),
      // Fallback for general @pagespace/lib imports
      '@pagespace/lib': path.resolve(__dirname, '../../packages/lib/src'),
      // Map @pagespace/db to source files
      '@pagespace/db': path.resolve(__dirname, '../../packages/db/src'),
=======
      // Workspace package aliases for testing
      '@pagespace/db': path.resolve(packagesDir, 'db/src'),
      '@pagespace/lib/server': path.resolve(packagesDir, 'lib/src/server'),
      '@pagespace/lib/verification-utils': path.resolve(packagesDir, 'lib/src/auth/verification-utils'),
      '@pagespace/lib/device-auth-utils': path.resolve(packagesDir, 'lib/src/auth/device-auth-utils'),
      '@pagespace/lib/activity-tracker': path.resolve(packagesDir, 'lib/src/monitoring/activity-tracker'),
      '@pagespace/lib/services/email-service': path.resolve(packagesDir, 'lib/src/services/email-service'),
      '@pagespace/lib/email-templates/VerificationEmail': path.resolve(packagesDir, 'lib/src/email-templates/VerificationEmail'),
      '@pagespace/lib/broadcast-auth': path.resolve(packagesDir, 'lib/src/auth/broadcast-auth'),
      '@pagespace/lib/auth-utils': path.resolve(packagesDir, 'lib/src/auth/auth-utils'),
      '@pagespace/lib/logger-browser': path.resolve(packagesDir, 'lib/src/logging/logger-browser'),
      '@pagespace/lib/utils/environment': path.resolve(packagesDir, 'lib/src/utils/environment'),
      '@pagespace/lib': path.resolve(packagesDir, 'lib/src'),
>>>>>>> 5b286e3c
    },
  },
})<|MERGE_RESOLUTION|>--- conflicted
+++ resolved
@@ -29,23 +29,11 @@
   resolve: {
     alias: {
       '@': path.resolve(__dirname, './src'),
-<<<<<<< HEAD
-      // Map @pagespace/lib subpath exports to source files
-      '@pagespace/lib/ai-monitoring': path.resolve(__dirname, '../../packages/lib/src/monitoring/ai-monitoring.ts'),
-      '@pagespace/lib/services/storage-limits': path.resolve(__dirname, '../../packages/lib/src/services/storage-limits.ts'),
-      '@pagespace/lib/broadcast-auth': path.resolve(__dirname, '../../packages/lib/src/auth/broadcast-auth.ts'),
-      '@pagespace/lib/auth-utils': path.resolve(__dirname, '../../packages/lib/src/auth/auth-utils.ts'),
-      '@pagespace/lib/logger-browser': path.resolve(__dirname, '../../packages/lib/src/logging/logger-browser.ts'),
-      '@pagespace/lib/utils/environment': path.resolve(__dirname, '../../packages/lib/src/utils/environment.ts'),
-      '@pagespace/lib/server': path.resolve(__dirname, '../../packages/lib/src/server.ts'),
-      // Fallback for general @pagespace/lib imports
-      '@pagespace/lib': path.resolve(__dirname, '../../packages/lib/src'),
-      // Map @pagespace/db to source files
-      '@pagespace/db': path.resolve(__dirname, '../../packages/db/src'),
-=======
       // Workspace package aliases for testing
       '@pagespace/db': path.resolve(packagesDir, 'db/src'),
       '@pagespace/lib/server': path.resolve(packagesDir, 'lib/src/server'),
+      '@pagespace/lib/ai-monitoring': path.resolve(packagesDir, 'lib/src/monitoring/ai-monitoring'),
+      '@pagespace/lib/services/storage-limits': path.resolve(packagesDir, 'lib/src/services/storage-limits'),
       '@pagespace/lib/verification-utils': path.resolve(packagesDir, 'lib/src/auth/verification-utils'),
       '@pagespace/lib/device-auth-utils': path.resolve(packagesDir, 'lib/src/auth/device-auth-utils'),
       '@pagespace/lib/activity-tracker': path.resolve(packagesDir, 'lib/src/monitoring/activity-tracker'),
@@ -55,8 +43,9 @@
       '@pagespace/lib/auth-utils': path.resolve(packagesDir, 'lib/src/auth/auth-utils'),
       '@pagespace/lib/logger-browser': path.resolve(packagesDir, 'lib/src/logging/logger-browser'),
       '@pagespace/lib/utils/environment': path.resolve(packagesDir, 'lib/src/utils/environment'),
+      '@pagespace/lib/api-utils': path.resolve(packagesDir, 'lib/src/utils/api-utils'),
+      // Fallback for general @pagespace/lib imports
       '@pagespace/lib': path.resolve(packagesDir, 'lib/src'),
->>>>>>> 5b286e3c
     },
   },
 })