import { defineConfig } from 'vitest/config'
import react from '@vitejs/plugin-react'
import path from 'path'
// Note: vite-tsconfig-paths removed due to ESM compatibility issue
// Using manual path alias instead

const packagesDir = path.resolve(__dirname, '../../packages')

export default defineConfig({
  plugins: [react()],
  test: {
    globals: true,
    environment: 'jsdom',
    css: true,
    include: ['src/**/*.{test,spec}.{js,ts,tsx}'],
    setupFiles: ['./src/test/setup.ts'],
    coverage: {
      provider: 'v8',
      reporter: ['text', 'json', 'html'],
      exclude: [
        '**/*.d.ts',
        '**/*.config.*',
        '**/.next/**',
        '**/dist/**',
        '**/test/**',
      ],
    },
  },
  resolve: {
    alias: {
      '@': path.resolve(__dirname, './src'),
<<<<<<< HEAD
      // Workspace package aliases for test resolution
      '@pagespace/db': path.resolve(__dirname, '../../packages/db/src/index.ts'),
      '@pagespace/lib/server': path.resolve(__dirname, '../../packages/lib/src/server.ts'),
      '@pagespace/lib/broadcast-auth': path.resolve(__dirname, '../../packages/lib/src/auth/broadcast-auth.ts'),
      '@pagespace/lib/logger-browser': path.resolve(__dirname, '../../packages/lib/src/logging/logger-browser.ts'),
      '@pagespace/lib/utils/environment': path.resolve(__dirname, '../../packages/lib/src/utils/environment.ts'),
      '@pagespace/lib/ai-context-calculator': path.resolve(__dirname, '../../packages/lib/src/monitoring/ai-context-calculator.ts'),
      '@pagespace/lib/ai-monitoring': path.resolve(__dirname, '../../packages/lib/src/monitoring/ai-monitoring.ts'),
      '@pagespace/lib/auth-utils': path.resolve(__dirname, '../../packages/lib/src/auth/auth-utils.ts'),
      '@pagespace/lib/services/subscription-utils': path.resolve(__dirname, '../../packages/lib/src/services/subscription-utils.ts'),
      '@pagespace/lib': path.resolve(__dirname, '../../packages/lib/src/index.ts'),
=======
      // Workspace package aliases for testing
      '@pagespace/db': path.resolve(packagesDir, 'db/src'),
      '@pagespace/lib/server': path.resolve(packagesDir, 'lib/src/server'),
      '@pagespace/lib/ai-monitoring': path.resolve(packagesDir, 'lib/src/monitoring/ai-monitoring'),
      '@pagespace/lib/services/storage-limits': path.resolve(packagesDir, 'lib/src/services/storage-limits'),
      '@pagespace/lib/verification-utils': path.resolve(packagesDir, 'lib/src/auth/verification-utils'),
      '@pagespace/lib/device-auth-utils': path.resolve(packagesDir, 'lib/src/auth/device-auth-utils'),
      '@pagespace/lib/activity-tracker': path.resolve(packagesDir, 'lib/src/monitoring/activity-tracker'),
      '@pagespace/lib/services/email-service': path.resolve(packagesDir, 'lib/src/services/email-service'),
      '@pagespace/lib/email-templates/VerificationEmail': path.resolve(packagesDir, 'lib/src/email-templates/VerificationEmail'),
      '@pagespace/lib/broadcast-auth': path.resolve(packagesDir, 'lib/src/auth/broadcast-auth'),
      '@pagespace/lib/auth-utils': path.resolve(packagesDir, 'lib/src/auth/auth-utils'),
      '@pagespace/lib/logger-browser': path.resolve(packagesDir, 'lib/src/logging/logger-browser'),
      '@pagespace/lib/utils/environment': path.resolve(packagesDir, 'lib/src/utils/environment'),
      '@pagespace/lib/api-utils': path.resolve(packagesDir, 'lib/src/utils/api-utils'),
      // Fallback for general @pagespace/lib imports
      '@pagespace/lib': path.resolve(packagesDir, 'lib/src'),
>>>>>>> 084b1133
    },
  },
})<|MERGE_RESOLUTION|>--- conflicted
+++ resolved
@@ -29,37 +29,25 @@
   resolve: {
     alias: {
       '@': path.resolve(__dirname, './src'),
-<<<<<<< HEAD
-      // Workspace package aliases for test resolution
-      '@pagespace/db': path.resolve(__dirname, '../../packages/db/src/index.ts'),
-      '@pagespace/lib/server': path.resolve(__dirname, '../../packages/lib/src/server.ts'),
-      '@pagespace/lib/broadcast-auth': path.resolve(__dirname, '../../packages/lib/src/auth/broadcast-auth.ts'),
-      '@pagespace/lib/logger-browser': path.resolve(__dirname, '../../packages/lib/src/logging/logger-browser.ts'),
-      '@pagespace/lib/utils/environment': path.resolve(__dirname, '../../packages/lib/src/utils/environment.ts'),
-      '@pagespace/lib/ai-context-calculator': path.resolve(__dirname, '../../packages/lib/src/monitoring/ai-context-calculator.ts'),
-      '@pagespace/lib/ai-monitoring': path.resolve(__dirname, '../../packages/lib/src/monitoring/ai-monitoring.ts'),
-      '@pagespace/lib/auth-utils': path.resolve(__dirname, '../../packages/lib/src/auth/auth-utils.ts'),
-      '@pagespace/lib/services/subscription-utils': path.resolve(__dirname, '../../packages/lib/src/services/subscription-utils.ts'),
-      '@pagespace/lib': path.resolve(__dirname, '../../packages/lib/src/index.ts'),
-=======
       // Workspace package aliases for testing
       '@pagespace/db': path.resolve(packagesDir, 'db/src'),
       '@pagespace/lib/server': path.resolve(packagesDir, 'lib/src/server'),
+      '@pagespace/lib/broadcast-auth': path.resolve(packagesDir, 'lib/src/auth/broadcast-auth'),
+      '@pagespace/lib/logger-browser': path.resolve(packagesDir, 'lib/src/logging/logger-browser'),
+      '@pagespace/lib/utils/environment': path.resolve(packagesDir, 'lib/src/utils/environment'),
+      '@pagespace/lib/ai-context-calculator': path.resolve(packagesDir, 'lib/src/monitoring/ai-context-calculator'),
       '@pagespace/lib/ai-monitoring': path.resolve(packagesDir, 'lib/src/monitoring/ai-monitoring'),
+      '@pagespace/lib/auth-utils': path.resolve(packagesDir, 'lib/src/auth/auth-utils'),
+      '@pagespace/lib/services/subscription-utils': path.resolve(packagesDir, 'lib/src/services/subscription-utils'),
       '@pagespace/lib/services/storage-limits': path.resolve(packagesDir, 'lib/src/services/storage-limits'),
       '@pagespace/lib/verification-utils': path.resolve(packagesDir, 'lib/src/auth/verification-utils'),
       '@pagespace/lib/device-auth-utils': path.resolve(packagesDir, 'lib/src/auth/device-auth-utils'),
       '@pagespace/lib/activity-tracker': path.resolve(packagesDir, 'lib/src/monitoring/activity-tracker'),
       '@pagespace/lib/services/email-service': path.resolve(packagesDir, 'lib/src/services/email-service'),
       '@pagespace/lib/email-templates/VerificationEmail': path.resolve(packagesDir, 'lib/src/email-templates/VerificationEmail'),
-      '@pagespace/lib/broadcast-auth': path.resolve(packagesDir, 'lib/src/auth/broadcast-auth'),
-      '@pagespace/lib/auth-utils': path.resolve(packagesDir, 'lib/src/auth/auth-utils'),
-      '@pagespace/lib/logger-browser': path.resolve(packagesDir, 'lib/src/logging/logger-browser'),
-      '@pagespace/lib/utils/environment': path.resolve(packagesDir, 'lib/src/utils/environment'),
       '@pagespace/lib/api-utils': path.resolve(packagesDir, 'lib/src/utils/api-utils'),
       // Fallback for general @pagespace/lib imports
       '@pagespace/lib': path.resolve(packagesDir, 'lib/src'),
->>>>>>> 084b1133
     },
   },
 })