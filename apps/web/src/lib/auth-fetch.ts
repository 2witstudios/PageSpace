--- conflicted
+++ resolved
@@ -303,108 +303,6 @@
         error: error instanceof Error ? error : String(error),
       });
       return { success: false, shouldLogout: false };
-<<<<<<< HEAD
-    }
-  }
-
-  private async refreshDesktopSession(): Promise<SessionRefreshResult> {
-    if (!window.electron) {
-      return { success: false, shouldLogout: false };
-    }
-
-    try {
-      const session = await window.electron.auth.getSession();
-      const deviceInfo = await window.electron.auth.getDeviceInfo();
-
-      const refreshToken = session?.refreshToken;
-      const deviceToken = session?.deviceToken ?? undefined;
-
-      let response: Response | null = null;
-      let shouldLogout = false;
-
-      if (refreshToken) {
-        const refreshPayload: {
-          refreshToken: string;
-          deviceId: string;
-          platform: 'desktop';
-          deviceToken?: string;
-        } = {
-          refreshToken,
-          deviceId: deviceInfo.deviceId,
-          platform: 'desktop',
-        };
-
-        if (deviceToken) {
-          refreshPayload.deviceToken = deviceToken;
-        }
-
-        response = await fetch('/api/auth/mobile/refresh', {
-          method: 'POST',
-          headers: { 'Content-Type': 'application/json' },
-          credentials: 'include',
-          body: JSON.stringify(refreshPayload),
-        });
-
-        if (response.ok) {
-          this.logger.debug('Desktop: Refresh token exchange succeeded');
-        }
-      }
-
-      if (!response || response.status === 401) {
-        if (!deviceToken) {
-          this.logger.warn('Desktop: Cannot refresh session - no device token available');
-          return { success: false, shouldLogout: true };
-        }
-
-        response = await fetch('/api/auth/device/refresh', {
-          method: 'POST',
-          headers: { 'Content-Type': 'application/json' },
-          body: JSON.stringify({
-            deviceToken,
-            deviceId: deviceInfo.deviceId,
-            userAgent: deviceInfo.userAgent,
-            appVersion: deviceInfo.appVersion,
-          }),
-        });
-
-        if (response.status === 401) {
-          shouldLogout = true;
-        }
-      } else if (response?.status === 401) {
-        shouldLogout = !deviceToken;
-      }
-
-      if (!response || !response.ok) {
-        this.logger.error('Desktop: Token refresh request failed', {
-          status: response?.status,
-        });
-        return { success: false, shouldLogout };
-      }
-
-      const data = await response.json();
-
-      await window.electron.auth.storeSession({
-        accessToken: data.token,
-        refreshToken: data.refreshToken,
-        csrfToken: data.csrfToken,
-        deviceToken: data.deviceToken,
-      });
-
-      this.clearJWTCache();
-      this.logger.info('Desktop: Session refreshed successfully via secure storage');
-      if (typeof window !== 'undefined' && window.dispatchEvent) {
-        window.dispatchEvent(new CustomEvent('auth:refreshed'));
-      }
-      return { success: true, shouldLogout: false };
-    } catch (error) {
-      this.logger.error('Desktop: Token refresh request threw an error', {
-        error: error instanceof Error ? error : String(error),
-      });
-      return { success: false, shouldLogout: false };
-    }
-  }
-
-=======
     }
   }
 
@@ -495,7 +393,6 @@
     }
   }
 
->>>>>>> 080997a9
   async refreshAuthSession(): Promise<SessionRefreshResult> {
     return this.doRefresh();
   }
