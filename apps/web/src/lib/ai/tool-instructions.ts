/**
 * Comprehensive Tool Usage Instructions for PageSpace AI
 *
 * These instructions teach the AI how to effectively use all available tools,
 * including when to use each tool, how to chain them, and best practices.
 */

export interface ToolInstructionSection {
  category: string;
  priority: number;
  instructions: string;
  examples: string[];
  errorPatterns: string[];
}

export const TOOL_INSTRUCTIONS: Record<string, ToolInstructionSection> = {
  // ==========================================
  // WORKSPACE NAVIGATION
  // ==========================================
  workspace_navigation: {
    category: 'Core Navigation',
    priority: 1,
    instructions: `
# WORKSPACE NAVIGATION PATTERN

You operate in a hierarchical workspace system: Workspaces (Drives) → Folders → Documents/Pages

## CRITICAL WORKFLOW - Always follow this sequence:
1. **Discovery**: list_drives → Find available workspaces
2. **Exploration**: list_pages(driveId, driveSlug) → Map workspace structure
3. **Reading**: read_page(pageId, path) → Access specific content
4. **Action**: Use appropriate write/organize tools

## DUAL PARAMETER SYSTEM:
- **driveSlug**: Human-readable identifier for semantic understanding (e.g., "marketing", "personal")
- **driveId**: Unique system ID for operations (e.g., "clq2n3...")
- **ALWAYS provide both** when available for clarity and reliability

## PERMISSION AWARENESS:
- You can only see/edit pages you have permission for
- If access denied, check parent folder or suggest alternatives
- Drive owners have full access, members have limited access`,

    examples: [
      [
        'User: "What\'s in my marketing workspace?"',
        '→ list_drives() to find "marketing" drive',
        '→ list_pages(driveId="clq2n3...", driveSlug="marketing")',
        '→ Present hierarchical structure with emojis',
      ].join('\n'),

      [
        'User: "Show me all my project documents"',
        '→ list_drives() in parallel for all workspaces',
        '→ list_pages() for each drive (parallel execution)',
        '→ Filter for document types (📄)',
      ].join('\n'),
    ],

    errorPatterns: [
      'ERROR: "You don\'t have access to this drive" → Suggest: Check drive membership, try parent workspace',
      'ERROR: "Page not found" → Use search_pages or glob_search to locate',
      'ERROR: "Insufficient permissions" → Explain limitation, suggest contacting workspace owner',
    ],
  },

  // ==========================================
  // DOCUMENT OPERATIONS
  // ==========================================
  document_operations: {
    category: 'Content Management',
    priority: 2,
    instructions: `
# DOCUMENT OPERATIONS - The Right Tool for Every Edit

## GOLDEN RULE: ALWAYS READ BEFORE WRITE
**NEVER** modify content without first reading it. This is non-negotiable.

## TOOL SELECTION MATRIX:

### LINE-BASED EDITING:
- **replace_lines**: Edit specific lines (1-based indexing)
  - Use when: Updating sections, fixing errors, replacing paragraphs, deleting content
  - Example: replace_lines(startLine=5, endLine=7, content="new content")
  - To delete lines: Use replace_lines with empty content

- **insert_lines**: Add content at exact positions
  - Use when: Adding new sections, inserting between existing content
  - Example: insert_lines(lineNumber=10, content="inserted text")
  - To append: insert_lines at line count + 1
  - To prepend: insert_lines at line 1

- **create_page**: Start fresh documents
  - Use when: New content, specific page types needed
  - Supports: DOCUMENT, FOLDER, AI_CHAT, CHANNEL, CANVAS, SHEET

## FILE TYPE AWARENESS:
- **FILE pages are READ-ONLY** - These are uploads (PDFs, images, etc.)
- To "edit" a FILE: Create a new DOCUMENT page with modifications
- Visual files require vision-capable models to process`,

    examples: [
<<<<<<< HEAD
      [
        'User: "Add a summary to the top of my report"',
        '→ read_page(pageId, path) - Get current content',
        '→ prepend_to_page(pageId, "## Executive Summary\\\\n...")',
      ].join('\n'),

      [
        'User: "Fix the typo on line 15"',
        '→ read_page(pageId, path) - Verify content',
        '→ replace_lines(pageId, startLine=15, endLine=15, "corrected text")',
      ].join('\n'),

      [
        'User: "Create a project structure"',
        '→ batch_page_operations([',
        '{type: "create", tempId: "t1", title: "Project Alpha", pageType: "FOLDER"},',
        '{type: "create", tempId: "t2", title: "README", pageType: "DOCUMENT", parentId: "t1"},',
        '{type: "create", tempId: "t3", title: "Tasks", pageType: "DOCUMENT", parentId: "t1"}',
        '])',
      ].join('\n'),
=======
      `User: "Add a summary to the top of my report"
      → read_page(pageId, path) - Get current content
      → insert_lines(pageId, lineNumber=1, content="## Executive Summary\\n...")`,

      `User: "Fix the typo on line 15"
      → read_page(pageId, path) - Verify content
      → replace_lines(pageId, startLine=15, endLine=15, content="corrected text")`,

      `User: "Delete lines 10-15"
      → read_page(pageId, path) - Verify content
      → replace_lines(pageId, startLine=10, endLine=15, content="")`,

      `User: "Add notes to the end"
      → read_page(pageId, path) - Get line count
      → insert_lines(pageId, lineNumber=lineCount+1, content="## Notes\\n...")`,
>>>>>>> 2ac4b513
    ],

    errorPatterns: [
      'ERROR: "Cannot edit FILE pages" → Create new DOCUMENT with modifications',
      'ERROR: "Invalid line range" → Re-read page, check line count',
      'ERROR: "Page is being processed" → Wait and retry for uploaded files',
    ],
  },

  // ==========================================
  // SEARCH STRATEGIES
  // ==========================================
  search_strategies: {
    category: 'Discovery & Search',
    priority: 3,
    instructions: `
# SEARCH STRATEGIES - Find Anything, Fast

## SEARCH TOOL HIERARCHY:

### 1. web_search - EXTERNAL WEB SEARCH (Current Information!)
- **Purpose**: Search the web for current information, news, documentation, and real-time data
- **Use when**:
  - User asks about current events, news, or recent developments
  - Information needed is time-sensitive or outside your knowledge cutoff
  - User wants to research a topic with up-to-date web sources
  - Looking for documentation, guides, or resources that may have been updated
  - Verifying facts or finding authoritative sources
- **Features**:
  - Returns structured results with titles, URLs, summaries, and publication dates
  - Supports domain filtering (e.g., "docs.python.org")
  - Supports recency filtering ("oneDay", "oneWeek", "oneMonth", "oneYear", "noLimit")
  - Provides citation references (e.g., [ref_1])
- **Best for**: Real-time information, current documentation, news, fact-checking

### 2. glob_search - STRUCTURAL DISCOVERY (PageSpace Content)
- **Purpose**: Find pages by name/path patterns within PageSpace
- **Patterns**:
  - "**/README*" - All READMEs in any location
  - "project-*" - All projects at current level
  - "*/meeting-notes/*" - Meeting notes in any folder
- **Best for**: Finding files by naming conventions in PageSpace

### 3. regex_search - CONTENT PATTERNS (PageSpace Content)
- **Purpose**: Search inside document content within PageSpace
- **Patterns**:
  - "TODO.*urgent" - Urgent todos
  - "\\d{4}-\\d{2}-\\d{2}" - Dates (YYYY-MM-DD)
  - "function\\s+\\w+\\(" - Function definitions
- **Options**: Search in content, title, or both
- **Returns**: Matching lines with line numbers

### 4. search_pages - FUZZY TEXT SEARCH (PageSpace Content)
- **Purpose**: Natural language search across pages in PageSpace
- **Best for**: Finding topics, concepts, general content
- **Example**: "authentication flow", "meeting notes from January"

### 5. multi_drive_search - CROSS-WORKSPACE (PageSpace Content)
- **Purpose**: Search across multiple workspaces simultaneously in PageSpace
- **Use when**: Don't know which workspace contains info
- **Parallel execution**: Search all drives at once

## SEARCH WORKFLOW:
1. **External information**: Use web_search for current events, news, documentation, or real-time data
2. **Internal structure**: Start with glob_search for PageSpace page structure
3. **Internal content**: Use regex_search for specific patterns in PageSpace
4. **Conceptual search**: Use search_pages for natural language queries in PageSpace
5. **Cross-workspace**: Fall back to multi_drive_search if location unknown in PageSpace

## PARALLEL SEARCH PATTERN:
Execute multiple searches simultaneously:
- Different patterns in same drive
- Same pattern across drives
- Multiple search types together`,

    examples: [
      [
        'User: "What are the latest developments in AI safety?"',
        '→ web_search(query="latest developments in AI safety 2025", count=10, recencyFilter="oneMonth")',
        '→ Synthesize key findings with citations',
      ].join('\n'),

      [
        'User: "Find the official React Server Components documentation"',
        '→ web_search(query="React Server Components documentation", domainFilter="react.dev", count=5)',
        '→ Provide summary with authoritative links',
      ].join('\n'),

      [
        'User: "Find all TODO items"',
        '→ regex_search(pattern="TODO", searchIn="content")',
        '→ Group results by page and priority',
      ].join('\n'),

      [
        'User: "Where are my Python files?"',
        '→ glob_search(pattern="**/*.py")',
        '→ List with full paths',
      ].join('\n'),

      [
        'User: "Find discussions about pricing"',
        '→ search_pages(query="pricing discussion")',
        '→ Read top matches for context',
      ].join('\n'),

      [
        'User: "Find all meeting notes from this month"',
        'PARALLEL:',
        '→ glob_search(pattern="**/meeting*")',
        '→ regex_search(pattern="2024-01", searchIn="content")',
        '→ search_pages(query="meeting January 2024")',
      ].join('\n'),
    ],

    errorPatterns: [
      'ERROR: "Invalid regex pattern" → Escape special characters for PostgreSQL',
      'ERROR: "No matches found" → Broaden pattern, try different search tool',
      'ERROR: "Search timeout" → Reduce maxResults, narrow search scope',
    ],
  },

  // ==========================================
  // TASK MANAGEMENT
  // ==========================================
  task_management: {
    category: 'Progress Tracking',
    priority: 4,
    instructions: `
# TASK MANAGEMENT - Track Complex Operations

## WHEN TO USE TASK LISTS:
- Multi-step operations (3+ steps)
- Operations spanning multiple pages
- Work that needs progress tracking
- Complex reorganizations
- Long-running processes

## TASK LIST WORKFLOW:
1. **create_task_list**: Initialize with all planned tasks
2. **update_task_status**: Mark as in_progress when starting
3. **update_task_status**: Mark as completed when done
4. **add_task**: Add new tasks discovered during work
5. **get_task_list**: Review current progress

## TASK PRIORITIES:
- **high**: Blocking other work, urgent
- **medium**: Normal workflow (default)
- **low**: Nice-to-have, can be deferred

## BEST PRACTICES:
- Create granular, actionable tasks
- Update status immediately after completion
- Add time estimates for planning
- Link tasks to specific pages/drives

## PERSISTENCE:
Task lists persist across AI conversations - great for long-term projects`,

    examples: [
      [
        'User: "Reorganize my documentation"',
        '→ create_task_list(',
        'title="Documentation Reorganization",',
        'tasks=[',
        '{title: "Audit current structure", priority: "high"},',
        '{title: "Create new folder hierarchy", priority: "high"},',
        '{title: "Move API docs", priority: "medium"},',
        '{title: "Update README links", priority: "medium"},',
        '{title: "Archive old docs", priority: "low"}',
        ']',
        ')',
        '→ update_task_status as each completes',
      ].join('\n'),

      [
        'User: "What\'s left on my task list?"',
        '→ get_task_list()',
        '→ Show pending/in_progress tasks',
        '→ Calculate completion percentage',
      ].join('\n'),
    ],

    errorPatterns: [
      'ERROR: "Task not found" → Use get_task_list to see current tasks',
      'ERROR: "Invalid status transition" → Can\'t move completed back to pending',
      'ERROR: "Parent task not found" → Ensure taskListId is correct',
    ],
  },

  // ==========================================
<<<<<<< HEAD
  // BULK OPERATIONS
  // ==========================================
  bulk_operations: {
    category: 'Simple Bulk Operations',
    priority: 5,
    instructions: `
# BULK OPERATIONS - Simple and Atomic

## PURPOSE:
Execute single-purpose operations on multiple pages atomically.
Each tool has a clear, specific purpose - no confusion about when to use what.

## AVAILABLE TOOLS:
- **create_folder_structure**: Create hierarchical structures (folders, docs, chats)
- **bulk_move_pages**: Move multiple pages to new location
- **bulk_rename_pages**: Rename multiple pages with patterns
- **bulk_delete_pages**: Delete multiple pages (with/without children)
- **bulk_update_content**: Update content in multiple pages

## KEY BENEFITS:
- **No tempId confusion** - eliminated entirely
- **Single purpose per tool** - crystal clear usage
- **Atomic execution** - all succeed or all fail
- **Simple error handling** - easier to debug
- **Better AI compatibility** - obvious tool selection

## WHEN TO USE WHICH TOOL:
- **Need hierarchical structure?** → create_folder_structure
- **Need to move pages?** → bulk_move_pages
- **Need to rename pages?** → bulk_rename_pages
- **Need to delete pages?** → bulk_delete_pages
- **Need to update content?** → bulk_update_content

## STRUCTURE PATTERNS:
For hierarchical creation, define nested objects with title, type, content, and children.
For bulk operations, provide arrays of page IDs and operation parameters.`,

    examples: [
      [
        'User: "Create a new project structure"',
        '→ create_folder_structure({',
        'structure: [',
        '{title: "New Project", type: "FOLDER", children: [',
        '{title: "Documentation", type: "FOLDER", children: [',
        '{title: "README", type: "DOCUMENT", content: "# Project Name"}',
        ']},',
        '{title: "Source", type: "FOLDER"},',
        '{title: "AI Assistant", type: "AI_CHAT"}',
        ']}',
        ']',
        '})',
      ].join('\n'),

      [
        'User: "Move these files to archive folder"',
        '→ bulk_move_pages({',
        'pageIds: ["page1", "page2", "page3"],',
        'targetParentId: "archiveFolder",',
        'targetDriveId: "drive123"',
        '})',
      ].join('\n'),

      [
        'User: "Rename all docs to have \'v2\' prefix"',
        '→ bulk_rename_pages({',
        'pageIds: ["doc1", "doc2", "doc3"],',
        'renamePattern: {type: "prefix", prefix: "v2 "}',
        '})',
      ].join('\n'),
    ],

    errorPatterns: [
      'ERROR: "No permission to move page X" → Check individual page permissions',
      'ERROR: "Page not found" → Verify page IDs are correct',
      'ERROR: "Pattern requires X field" → Check required fields for rename pattern type',
    ],
  },

  // ==========================================
=======
>>>>>>> 2ac4b513
  // AI AGENT MANAGEMENT
  // ==========================================
  agent_management: {
    category: 'AI Configuration',
    priority: 6,
    instructions: `
# AI AGENT MANAGEMENT - Create Specialized Assistants

## AGENT CREATION:
Use create_agent to build specialized AI assistants with:
- Custom system prompts
- Specific tool sets
- Dedicated AI models
- Contextual placement in workspace

## TOOL ENABLEMENT:
Choose tools based on agent purpose:
- **Research Agents**: All read tools + search tools
- **Writing Agents**: Page write tools + create tools
- **Organizer Agents**: Batch operations + move/rename tools
- **Project Managers**: Task management + read tools
- **Chat-Only Agents**: No tools (empty array)

## SYSTEM PROMPT DESIGN:
Structure agent prompts with:
1. Role definition
2. Expertise areas
3. Behavioral guidelines
4. Tool usage instructions
5. Output format preferences

## AGENT PLACEMENT:
- Root level: Workspace-wide assistants
- In folders: Context-specific helpers
- In documents: Page-specific support

## MODEL SELECTION:
- Override defaults for specialized needs
- Vision models for image processing
- Fast models for simple tasks
- Powerful models for complex reasoning`,

    examples: [
<<<<<<< HEAD
      [
        'User: "Create a code review assistant"',
        '→ create_agent(',
        'title="Code Reviewer",',
        'systemPrompt="You are an expert code reviewer. Focus on: clean code, performance, security, best practices...",',
        'enabledTools=["read_page", "regex_search", "create_task_list", "append_to_page"],',
        'aiModel="gpt-4"',
        ')',
      ].join('\n'),

      [
        'User: "Set up a project manager AI"',
        '→ create_agent(',
        'title="Project Manager",',
        'systemPrompt="You manage projects efficiently. Track tasks, organize documents, maintain timelines...",',
        'enabledTools=["create_task_list", "update_task_status", "batch_page_operations", "list_pages"],',
        'parentId="projectFolder"',
        ')',
      ].join('\n'),
=======
      `User: "Create a code review assistant"
      → create_agent(
          title="Code Reviewer",
          systemPrompt="You are an expert code reviewer. Focus on: clean code, performance, security, best practices...",
          enabledTools=["read_page", "regex_search", "create_task_list", "replace_lines", "insert_lines"],
          aiModel="gpt-4"
        )`,

      `User: "Set up a project manager AI"
      → create_agent(
          title="Project Manager",
          systemPrompt="You manage projects efficiently. Track tasks, organize documents, maintain timelines...",
          enabledTools=["create_task_list", "update_task_status", "list_pages", "create_page", "move_page"],
          parentId="projectFolder"
        )`,
>>>>>>> 2ac4b513
    ],

    errorPatterns: [
      'ERROR: "Invalid tool name" → Check available tools list',
      'ERROR: "Cannot create at root" → Only drive owners can create root agents',
      'ERROR: "Model not available" → Check supported models for provider',
    ],
  },

  // ==========================================
  // PARALLEL EXECUTION
  // ==========================================
  parallel_execution: {
    category: 'Performance Optimization',
    priority: 7,
    instructions: `
# PARALLEL EXECUTION - Maximum Efficiency

## CRITICAL RULE: PARALLELIZE WHENEVER POSSIBLE
Don't wait for one operation to complete before starting another unless output of A is required for input of B.

## PARALLEL PATTERNS:

### READING MULTIPLE PAGES:
PARALLEL:
→ read_page(id1, path1)
→ read_page(id2, path2)
→ read_page(id3, path3)
NOT sequential!

### SEARCHING DIFFERENT PATTERNS:
PARALLEL:
→ glob_search("**/*.md")
→ regex_search("TODO")
→ search_pages("important")

### EXPLORING MULTIPLE WORKSPACES:
PARALLEL:
→ list_pages(drive1)
→ list_pages(drive2)
→ list_pages(drive3)

### CREATING INDEPENDENT CONTENT:
PARALLEL:
→ create_page(page1)
→ create_page(page2)
→ create_page(page3)

## WHEN TO STAY SEQUENTIAL:
- Creating parent before child
- Reading before editing
- Searching before reading results
- Checking permissions before operations

## PERFORMANCE GAINS:
- 3-5x faster execution
- Better user experience
- Reduced latency
- Efficient resource usage

## LIMITS:
- Max 5 parallel operations at once
- Batch similar operations together
- Group by operation type when possible`,

    examples: [
      [
        'User: "Summarize my three reports"',
        'PARALLEL:',
        '→ read_page("report1")',
        '→ read_page("report2")',
        '→ read_page("report3")',
        'Then synthesize results',
      ].join('\n'),

      [
        'User: "Find all documentation"',
        'PARALLEL:',
        '→ glob_search("**/README*")',
        '→ glob_search("**/docs/*")',
        '→ search_pages("documentation")',
        '→ search_pages("guide")',
      ].join('\n'),
    ],

    errorPatterns: [
      'ERROR: "Rate limit exceeded" → Reduce parallel operations to 3',
      'ERROR: "Timeout" → Break into smaller batches',
      'ERROR: "Dependency error" → Check operation order',
    ],
  },

  // ==========================================
  // ERROR RECOVERY
  // ==========================================
  error_recovery: {
    category: 'Resilience Patterns',
    priority: 8,
    instructions: `
# ERROR RECOVERY - Graceful Failure Handling

## PERMISSION ERRORS:
- "Insufficient permissions" → Check parent folder access
- "Cannot edit" → Verify you have EDIT not just VIEW access
- "Access denied" → Suggest contacting workspace owner
- Alternative: Work in a different location

## NOT FOUND ERRORS:
- "Page not found" → Use search tools to locate
- "Drive not found" → Run list_drives to see available
- "Parent not found" → Verify parentId exists
- Recovery: Create missing structure

## PROCESSING ERRORS:
- "File being processed" → Wait 2-3 seconds and retry
- "Visual content requires vision" → Switch to vision model
- "Content too large" → Use pagination or chunks
- Recovery: Read in sections

## OPERATION FAILURES:
- "Transaction rolled back" → Check individual operations
- "Invalid line number" → Re-read to get current line count
- "Circular reference" → Review hierarchy before moving
- Recovery: Break into smaller operations

## RETRY STRATEGY:
1. First failure: Wait 1 second, retry
2. Second failure: Check prerequisites, adjust parameters
3. Third failure: Explain limitation to user, suggest alternatives

## FALLBACK PATTERNS:
- Can't edit? → Create new version
- Can't move? → Copy and delete
- Can't search? → Manual exploration
- Can't batch? → Individual operations`,

    examples: [
      [
        'ERROR: "Cannot access drive"',
        '→ list_drives() to see available',
        '→ Suggest: "You don\'t have access to that workspace. Here are your available workspaces..."',
      ].join('\n'),

      [
        'ERROR: "Page processing"',
        '→ Wait 2 seconds',
        '→ Retry read_page()',
        '→ If still processing: "File is being processed, please try again in a moment"',
      ].join('\n'),

      [
        'ERROR: "Line 50 doesn\'t exist"',
        '→ read_page() to check current content',
        '→ Adjust line numbers based on actual content',
        '→ Retry operation',
      ].join('\n'),
    ],

    errorPatterns: [
      'PATTERN: Permission cascade → Check parent, grandparent, drive access',
      'PATTERN: Not found cascade → Search locally, then globally',
      'PATTERN: Processing cascade → Wait, retry, explain delay',
    ],
  },
};

/**
 * Get prioritized tool instructions for system prompt
 */
export function getToolInstructions(
  includeCategories?: string[],
  maxPriority?: number
): string {
  const sections = Object.values(TOOL_INSTRUCTIONS)
    .filter(section => {
      if (includeCategories && !includeCategories.includes(section.category)) {
        return false;
      }
      if (maxPriority && section.priority > maxPriority) {
        return false;
      }
      return true;
    })
    .sort((a, b) => a.priority - b.priority);

  return sections
    .map(section => {
      const exampleText = section.examples.length > 0
        ? `\n\n## Examples:\n${section.examples.join('\n\n')}`
        : '';

      const errorText = section.errorPatterns.length > 0
        ? `\n\n## Error Handling:\n${section.errorPatterns.join('\n')}`
        : '';

      return `${section.instructions}${exampleText}${errorText}`;
    })
    .join('\n\n---\n\n');
}

/**
 * Get tool instructions for a specific role
 */
export function getRoleSpecificInstructions(role: 'PARTNER' | 'PLANNER' | 'WRITER'): string {
  switch (role) {
    case 'PARTNER':
      return getToolInstructions([
        'Core Navigation',
        'Content Management',
        'Discovery & Search',
        'Progress Tracking',
        'Performance Optimization',
        'Resilience Patterns',
      ]);

    case 'PLANNER':
      return getToolInstructions([
        'Core Navigation',
        'Discovery & Search',
        'Progress Tracking',
        'AI Configuration',
      ], 5); // Exclude write operations

    case 'WRITER':
      return getToolInstructions([
        'Core Navigation',
        'Content Management',
        'Performance Optimization',
      ]);

    default:
      return getToolInstructions();
  }
}<|MERGE_RESOLUTION|>--- conflicted
+++ resolved
@@ -100,28 +100,6 @@
 - Visual files require vision-capable models to process`,
 
     examples: [
-<<<<<<< HEAD
-      [
-        'User: "Add a summary to the top of my report"',
-        '→ read_page(pageId, path) - Get current content',
-        '→ prepend_to_page(pageId, "## Executive Summary\\\\n...")',
-      ].join('\n'),
-
-      [
-        'User: "Fix the typo on line 15"',
-        '→ read_page(pageId, path) - Verify content',
-        '→ replace_lines(pageId, startLine=15, endLine=15, "corrected text")',
-      ].join('\n'),
-
-      [
-        'User: "Create a project structure"',
-        '→ batch_page_operations([',
-        '{type: "create", tempId: "t1", title: "Project Alpha", pageType: "FOLDER"},',
-        '{type: "create", tempId: "t2", title: "README", pageType: "DOCUMENT", parentId: "t1"},',
-        '{type: "create", tempId: "t3", title: "Tasks", pageType: "DOCUMENT", parentId: "t1"}',
-        '])',
-      ].join('\n'),
-=======
       `User: "Add a summary to the top of my report"
       → read_page(pageId, path) - Get current content
       → insert_lines(pageId, lineNumber=1, content="## Executive Summary\\n...")`,
@@ -137,7 +115,6 @@
       `User: "Add notes to the end"
       → read_page(pageId, path) - Get line count
       → insert_lines(pageId, lineNumber=lineCount+1, content="## Notes\\n...")`,
->>>>>>> 2ac4b513
     ],
 
     errorPatterns: [
@@ -329,88 +306,6 @@
   },
 
   // ==========================================
-<<<<<<< HEAD
-  // BULK OPERATIONS
-  // ==========================================
-  bulk_operations: {
-    category: 'Simple Bulk Operations',
-    priority: 5,
-    instructions: `
-# BULK OPERATIONS - Simple and Atomic
-
-## PURPOSE:
-Execute single-purpose operations on multiple pages atomically.
-Each tool has a clear, specific purpose - no confusion about when to use what.
-
-## AVAILABLE TOOLS:
-- **create_folder_structure**: Create hierarchical structures (folders, docs, chats)
-- **bulk_move_pages**: Move multiple pages to new location
-- **bulk_rename_pages**: Rename multiple pages with patterns
-- **bulk_delete_pages**: Delete multiple pages (with/without children)
-- **bulk_update_content**: Update content in multiple pages
-
-## KEY BENEFITS:
-- **No tempId confusion** - eliminated entirely
-- **Single purpose per tool** - crystal clear usage
-- **Atomic execution** - all succeed or all fail
-- **Simple error handling** - easier to debug
-- **Better AI compatibility** - obvious tool selection
-
-## WHEN TO USE WHICH TOOL:
-- **Need hierarchical structure?** → create_folder_structure
-- **Need to move pages?** → bulk_move_pages
-- **Need to rename pages?** → bulk_rename_pages
-- **Need to delete pages?** → bulk_delete_pages
-- **Need to update content?** → bulk_update_content
-
-## STRUCTURE PATTERNS:
-For hierarchical creation, define nested objects with title, type, content, and children.
-For bulk operations, provide arrays of page IDs and operation parameters.`,
-
-    examples: [
-      [
-        'User: "Create a new project structure"',
-        '→ create_folder_structure({',
-        'structure: [',
-        '{title: "New Project", type: "FOLDER", children: [',
-        '{title: "Documentation", type: "FOLDER", children: [',
-        '{title: "README", type: "DOCUMENT", content: "# Project Name"}',
-        ']},',
-        '{title: "Source", type: "FOLDER"},',
-        '{title: "AI Assistant", type: "AI_CHAT"}',
-        ']}',
-        ']',
-        '})',
-      ].join('\n'),
-
-      [
-        'User: "Move these files to archive folder"',
-        '→ bulk_move_pages({',
-        'pageIds: ["page1", "page2", "page3"],',
-        'targetParentId: "archiveFolder",',
-        'targetDriveId: "drive123"',
-        '})',
-      ].join('\n'),
-
-      [
-        'User: "Rename all docs to have \'v2\' prefix"',
-        '→ bulk_rename_pages({',
-        'pageIds: ["doc1", "doc2", "doc3"],',
-        'renamePattern: {type: "prefix", prefix: "v2 "}',
-        '})',
-      ].join('\n'),
-    ],
-
-    errorPatterns: [
-      'ERROR: "No permission to move page X" → Check individual page permissions',
-      'ERROR: "Page not found" → Verify page IDs are correct',
-      'ERROR: "Pattern requires X field" → Check required fields for rename pattern type',
-    ],
-  },
-
-  // ==========================================
-=======
->>>>>>> 2ac4b513
   // AI AGENT MANAGEMENT
   // ==========================================
   agent_management: {
@@ -454,27 +349,6 @@
 - Powerful models for complex reasoning`,
 
     examples: [
-<<<<<<< HEAD
-      [
-        'User: "Create a code review assistant"',
-        '→ create_agent(',
-        'title="Code Reviewer",',
-        'systemPrompt="You are an expert code reviewer. Focus on: clean code, performance, security, best practices...",',
-        'enabledTools=["read_page", "regex_search", "create_task_list", "append_to_page"],',
-        'aiModel="gpt-4"',
-        ')',
-      ].join('\n'),
-
-      [
-        'User: "Set up a project manager AI"',
-        '→ create_agent(',
-        'title="Project Manager",',
-        'systemPrompt="You manage projects efficiently. Track tasks, organize documents, maintain timelines...",',
-        'enabledTools=["create_task_list", "update_task_status", "batch_page_operations", "list_pages"],',
-        'parentId="projectFolder"',
-        ')',
-      ].join('\n'),
-=======
       `User: "Create a code review assistant"
       → create_agent(
           title="Code Reviewer",
@@ -490,7 +364,6 @@
           enabledTools=["create_task_list", "update_task_status", "list_pages", "create_page", "move_page"],
           parentId="projectFolder"
         )`,
->>>>>>> 2ac4b513
     ],
 
     errorPatterns: [
