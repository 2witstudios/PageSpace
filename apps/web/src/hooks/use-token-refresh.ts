--- conflicted
+++ resolved
@@ -3,11 +3,7 @@
 import { useEffect, useRef, useState } from 'react';
 import { mutate } from 'swr';
 import { useRouter } from 'next/navigation';
-<<<<<<< HEAD
-import { post, fetchWithAuth, refreshAuthSession } from '@/lib/auth-fetch';
-=======
 import { post, fetchWithAuth, refreshAuthSession, clearJWTCache } from '@/lib/auth-fetch';
->>>>>>> 9a7b6308
 
 interface TokenRefreshOptions {
   refreshBeforeExpiryMs?: number; // How long before expiry to refresh (default: 2 minutes)
