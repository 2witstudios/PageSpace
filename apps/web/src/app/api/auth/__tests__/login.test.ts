--- conflicted
+++ resolved
@@ -121,38 +121,24 @@
   password: 'validPassword123',
 };
 
-const createRequest = (
+// Helper function to create requests with CSRF headers
+const createLoginRequest = (
   payload: Record<string, unknown>,
-  headers: Record<string, string> = {}
+  additionalHeaders: Record<string, string> = {}
 ) => {
   return new Request('http://localhost/api/auth/login', {
     method: 'POST',
-    headers: { 'Content-Type': 'application/json', ...headers },
+    headers: {
+      'Content-Type': 'application/json',
+      'X-Login-CSRF-Token': 'valid-csrf-token',
+      'Cookie': 'login_csrf=valid-csrf-token',
+      ...additionalHeaders,
+    },
     body: JSON.stringify(payload),
   });
 };
 
-<<<<<<< HEAD
-  // Helper function to create requests with CSRF headers
-  const createLoginRequest = (
-    payload: Record<string, unknown>,
-    additionalHeaders: Record<string, string> = {}
-  ) => {
-    return new Request('http://localhost/api/auth/login', {
-      method: 'POST',
-      headers: {
-        'Content-Type': 'application/json',
-        'X-Login-CSRF-Token': 'valid-csrf-token',
-        'Cookie': 'login_csrf=valid-csrf-token',
-        ...additionalHeaders,
-      },
-      body: JSON.stringify(payload),
-    });
-  };
-
-=======
 describe('POST /api/auth/login', () => {
->>>>>>> 55833512
   beforeEach(() => {
     vi.clearAllMocks();
 
@@ -165,15 +151,8 @@
 
   describe('successful login', () => {
     it('returns 200 and user data on successful login', async () => {
-<<<<<<< HEAD
-      // Arrange
-      const request = createLoginRequest(validLoginPayload);
-
-      // Act
-      const response = await POST(request);
-=======
-      const response = await POST(createRequest(validLoginPayload));
->>>>>>> 55833512
+      const request = createLoginRequest(validLoginPayload);
+      const response = await POST(request);
       const body = await response.json();
 
       expect(response.status).toBe(200);
@@ -183,12 +162,8 @@
     });
 
     it('sets httpOnly cookies for accessToken and refreshToken', async () => {
-<<<<<<< HEAD
-      // Arrange
-      const request = createLoginRequest(validLoginPayload);
-=======
-      const response = await POST(createRequest(validLoginPayload));
->>>>>>> 55833512
+      const request = createLoginRequest(validLoginPayload);
+      const response = await POST(request);
 
       expect(response.headers.get('set-cookie')).toBeTruthy();
 
@@ -216,15 +191,8 @@
     });
 
     it('generates access and refresh tokens with correct user data', async () => {
-<<<<<<< HEAD
-      // Arrange
-      const request = createLoginRequest(validLoginPayload);
-
-      // Act
-      await POST(request);
-=======
-      await POST(createRequest(validLoginPayload));
->>>>>>> 55833512
+      const request = createLoginRequest(validLoginPayload);
+      await POST(request);
 
       expect(generateAccessToken).toHaveBeenCalledWith(
         mockUser.id,
@@ -239,7 +207,7 @@
     });
 
     it('stores refresh token via repository', async () => {
-      await POST(createRequest(validLoginPayload));
+      await POST(createLoginRequest(validLoginPayload));
 
       expect(authRepository.createRefreshToken).toHaveBeenCalledWith(
         expect.objectContaining({
@@ -251,12 +219,7 @@
     });
 
     it('resets rate limits on successful login', async () => {
-<<<<<<< HEAD
-      // Arrange
       const request = createLoginRequest(validLoginPayload, {
-=======
-      const request = createRequest(validLoginPayload, {
->>>>>>> 55833512
         'x-forwarded-for': '192.168.1.1',
       });
 
@@ -267,12 +230,7 @@
     });
 
     it('logs successful login event', async () => {
-<<<<<<< HEAD
-      // Arrange
       const request = createLoginRequest(validLoginPayload, {
-=======
-      const request = createRequest(validLoginPayload, {
->>>>>>> 55833512
         'x-forwarded-for': '192.168.1.1',
       });
 
@@ -300,12 +258,8 @@
         deviceId: 'device-123',
         deviceName: 'Test Device',
       };
-<<<<<<< HEAD
       const request = createLoginRequest(payloadWithDevice);
-=======
->>>>>>> 55833512
-
-      const response = await POST(createRequest(payloadWithDevice));
+      const response = await POST(request);
       const body = await response.json();
 
       expect(validateOrCreateDeviceToken).toHaveBeenCalledWith(
@@ -324,22 +278,11 @@
       vi.mocked(authRepository.findUserByEmail).mockResolvedValue(null);
       (bcrypt.compare as Mock).mockResolvedValue(false);
 
-<<<<<<< HEAD
       const request = createLoginRequest({
         email: 'nonexistent@example.com',
         password: 'anypassword',
       });
-
-      // Act
-      const response = await POST(request);
-=======
-      const response = await POST(
-        createRequest({
-          email: 'nonexistent@example.com',
-          password: 'anypassword',
-        })
-      );
->>>>>>> 55833512
+      const response = await POST(request);
       const body = await response.json();
 
       expect(response.status).toBe(401);
@@ -349,22 +292,11 @@
     it('returns 401 for incorrect password', async () => {
       (bcrypt.compare as Mock).mockResolvedValue(false);
 
-<<<<<<< HEAD
       const request = createLoginRequest({
         email: 'test@example.com',
         password: 'wrongpassword',
       });
-
-      // Act
-      const response = await POST(request);
-=======
-      const response = await POST(
-        createRequest({
-          email: 'test@example.com',
-          password: 'wrongpassword',
-        })
-      );
->>>>>>> 55833512
+      const response = await POST(request);
       const body = await response.json();
 
       expect(response.status).toBe(401);
@@ -376,22 +308,11 @@
       // This prevents timing attacks that could reveal user existence
       vi.mocked(authRepository.findUserByEmail).mockResolvedValue(null);
 
-<<<<<<< HEAD
       const request = createLoginRequest({
         email: 'nonexistent@example.com',
         password: 'anypassword',
       });
-
-      // Act
-      await POST(request);
-=======
-      await POST(
-        createRequest({
-          email: 'nonexistent@example.com',
-          password: 'anypassword',
-        })
-      );
->>>>>>> 55833512
+      await POST(request);
 
       expect(bcrypt.compare).toHaveBeenCalled();
       const [password, hash] = (bcrypt.compare as Mock).mock.calls[0];
@@ -405,19 +326,12 @@
     it('logs failed login attempt', async () => {
       (bcrypt.compare as Mock).mockResolvedValue(false);
 
-<<<<<<< HEAD
       const request = createLoginRequest({
         email: 'test@example.com',
         password: 'wrongpassword',
       }, {
         'x-forwarded-for': '192.168.1.1',
       });
-=======
-      const request = createRequest(
-        { email: 'test@example.com', password: 'wrongpassword' },
-        { 'x-forwarded-for': '192.168.1.1' }
-      );
->>>>>>> 55833512
 
       await POST(request);
 
@@ -436,14 +350,8 @@
         password: null, // OAuth user has no password
       });
 
-<<<<<<< HEAD
-      const request = createLoginRequest(validLoginPayload);
-
-      // Act
-      const response = await POST(request);
-=======
-      const response = await POST(createRequest(validLoginPayload));
->>>>>>> 55833512
+      const request = createLoginRequest(validLoginPayload);
+      const response = await POST(request);
       const body = await response.json();
 
       expect(response.status).toBe(401);
@@ -453,15 +361,8 @@
 
   describe('input validation', () => {
     it('returns 400 for missing email', async () => {
-<<<<<<< HEAD
-      // Arrange
       const request = createLoginRequest({ password: 'somepassword' });
-
-      // Act
-      const response = await POST(request);
-=======
-      const response = await POST(createRequest({ password: 'somepassword' }));
->>>>>>> 55833512
+      const response = await POST(request);
       const body = await response.json();
 
       expect(response.status).toBe(400);
@@ -469,17 +370,8 @@
     });
 
     it('returns 400 for invalid email format', async () => {
-<<<<<<< HEAD
-      // Arrange
       const request = createLoginRequest({ email: 'not-an-email', password: 'somepassword' });
-
-      // Act
-      const response = await POST(request);
-=======
-      const response = await POST(
-        createRequest({ email: 'not-an-email', password: 'somepassword' })
-      );
->>>>>>> 55833512
+      const response = await POST(request);
       const body = await response.json();
 
       expect(response.status).toBe(400);
@@ -487,15 +379,8 @@
     });
 
     it('returns 400 for missing password', async () => {
-<<<<<<< HEAD
-      // Arrange
       const request = createLoginRequest({ email: 'test@example.com' });
-
-      // Act
-      const response = await POST(request);
-=======
-      const response = await POST(createRequest({ email: 'test@example.com' }));
->>>>>>> 55833512
+      const response = await POST(request);
       const body = await response.json();
 
       expect(response.status).toBe(400);
@@ -503,17 +388,8 @@
     });
 
     it('returns 400 for empty password', async () => {
-<<<<<<< HEAD
-      // Arrange
       const request = createLoginRequest({ email: 'test@example.com', password: '' });
-
-      // Act
-      const response = await POST(request);
-=======
-      const response = await POST(
-        createRequest({ email: 'test@example.com', password: '' })
-      );
->>>>>>> 55833512
+      const response = await POST(request);
       const body = await response.json();
 
       expect(response.status).toBe(400);
@@ -527,11 +403,7 @@
         .mockReturnValueOnce({ allowed: false, retryAfter: 900 }) // IP limit
         .mockReturnValue({ allowed: true }); // email limit
 
-<<<<<<< HEAD
       const request = createLoginRequest(validLoginPayload, {
-=======
-      const request = createRequest(validLoginPayload, {
->>>>>>> 55833512
         'x-forwarded-for': '192.168.1.1',
       });
 
@@ -549,14 +421,8 @@
         .mockReturnValueOnce({ allowed: true }) // IP limit
         .mockReturnValueOnce({ allowed: false, retryAfter: 900 }); // email limit
 
-<<<<<<< HEAD
-      const request = createLoginRequest(validLoginPayload);
-
-      // Act
-      const response = await POST(request);
-=======
-      const response = await POST(createRequest(validLoginPayload));
->>>>>>> 55833512
+      const request = createLoginRequest(validLoginPayload);
+      const response = await POST(request);
       const body = await response.json();
 
       expect(response.status).toBe(429);
@@ -564,19 +430,10 @@
     });
 
     it('checks rate limits before database query', async () => {
-<<<<<<< HEAD
-      // Arrange
       (checkRateLimit as Mock).mockReturnValue({ allowed: false, retryAfter: 900 });
 
       const request = createLoginRequest(validLoginPayload);
-=======
-      (checkRateLimit as Mock).mockReturnValue({
-        allowed: false,
-        retryAfter: 900,
-      });
->>>>>>> 55833512
-
-      await POST(createRequest(validLoginPayload));
+      await POST(request);
 
       // Database should not be queried when rate limited
       expect(authRepository.findUserByEmail).not.toHaveBeenCalled();
@@ -585,12 +442,7 @@
 
   describe('IP extraction', () => {
     it('extracts IP from x-forwarded-for header', async () => {
-<<<<<<< HEAD
-      // Arrange
       const request = createLoginRequest(validLoginPayload, {
-=======
-      const request = createRequest(validLoginPayload, {
->>>>>>> 55833512
         'x-forwarded-for': '203.0.113.195, 70.41.3.18, 150.172.238.178',
       });
 
@@ -603,12 +455,7 @@
     });
 
     it('extracts IP from x-real-ip header when x-forwarded-for is missing', async () => {
-<<<<<<< HEAD
-      // Arrange
       const request = createLoginRequest(validLoginPayload, {
-=======
-      const request = createRequest(validLoginPayload, {
->>>>>>> 55833512
         'x-real-ip': '192.168.1.100',
       });
 
@@ -621,12 +468,8 @@
     });
 
     it('uses "unknown" as fallback IP when headers are missing', async () => {
-<<<<<<< HEAD
-      // Arrange
-      const request = createLoginRequest(validLoginPayload);
-=======
-      await POST(createRequest(validLoginPayload));
->>>>>>> 55833512
+      const request = createLoginRequest(validLoginPayload);
+      await POST(request);
 
       expect(checkRateLimit).toHaveBeenCalledWith('unknown', expect.any(Object));
     });
@@ -634,18 +477,12 @@
 
   describe('error handling', () => {
     it('returns 500 on unexpected errors', async () => {
-<<<<<<< HEAD
-      // Arrange
-      (db.query.users.findFirst as Mock).mockRejectedValue(new Error('Database connection failed'));
-
-      const request = createLoginRequest(validLoginPayload);
-=======
       vi.mocked(authRepository.findUserByEmail).mockRejectedValue(
         new Error('Database connection failed')
       );
->>>>>>> 55833512
-
-      const response = await POST(createRequest(validLoginPayload));
+
+      const request = createLoginRequest(validLoginPayload);
+      const response = await POST(request);
       const body = await response.json();
 
       expect(response.status).toBe(500);
@@ -657,14 +494,8 @@
         new Error('Sensitive database error: connection string leaked')
       );
 
-<<<<<<< HEAD
-      const request = createLoginRequest(validLoginPayload);
-
-      // Act
-      const response = await POST(request);
-=======
-      const response = await POST(createRequest(validLoginPayload));
->>>>>>> 55833512
+      const request = createLoginRequest(validLoginPayload);
+      const response = await POST(request);
       const body = await response.json();
 
       expect(body.error).not.toContain('Sensitive');
@@ -674,12 +505,7 @@
 
   describe('case sensitivity', () => {
     it('normalizes email to lowercase for rate limiting', async () => {
-<<<<<<< HEAD
-      // Arrange
       const request = createLoginRequest({
-=======
-      const request = createRequest({
->>>>>>> 55833512
         email: 'TEST@EXAMPLE.COM',
         password: 'validPassword123',
       });
