import bcrypt from 'bcryptjs';
import { z } from 'zod/v4';
import {
  generateAccessToken,
  generateRefreshToken,
  getRefreshTokenMaxAge,
  checkRateLimit,
  resetRateLimit,
  RATE_LIMIT_CONFIGS,
  decodeToken,
  validateOrCreateDeviceToken,
} from '@pagespace/lib/server';
<<<<<<< HEAD
import { serialize, parse } from 'cookie';
import { createId } from '@paralleldrive/cuid2';
import { loggers, logAuthEvent, logSecurityEvent } from '@pagespace/lib/server';
import { trackAuthEvent } from '@pagespace/lib/activity-tracker';
import { provisionGettingStartedDriveIfNeeded } from '@/lib/onboarding/getting-started-drive';
import { validateLoginCSRFToken } from '@/lib/auth/login-csrf-utils';
=======
import { serialize } from 'cookie';
import { loggers, logAuthEvent } from '@pagespace/lib/server';
import { trackAuthEvent } from '@pagespace/lib/activity-tracker';
import { provisionGettingStartedDriveIfNeeded } from '@/lib/onboarding/getting-started-drive';
import { authRepository } from '@/lib/repositories/auth-repository';
>>>>>>> 55833512

const loginSchema = z.object({
  email: z.email(),
  password: z.string().min(1, {
      error: "Password is required"
  }),
  // Optional device information for device token creation
  deviceId: z.string().optional(),
  deviceName: z.string().optional(),
  deviceToken: z.string().optional(),
});

export async function POST(req: Request) {
  try {
    // Get client IP early for logging
    const clientIP = req.headers.get('x-forwarded-for')?.split(',')[0] ||
                     req.headers.get('x-real-ip') ||
                     'unknown';

    // Validate Login CSRF token to prevent Login CSRF attacks
    // This prevents attackers from forcing victims to log into attacker's account
    const csrfTokenHeader = req.headers.get('x-login-csrf-token');
    const cookieHeader = req.headers.get('cookie');
    const cookies = parse(cookieHeader || '');
    const csrfTokenCookie = cookies.login_csrf;

    // Both header and cookie must be present and match
    if (!csrfTokenHeader || !csrfTokenCookie) {
      logSecurityEvent('login_csrf_missing', {
        ip: clientIP,
        hasHeader: !!csrfTokenHeader,
        hasCookie: !!csrfTokenCookie,
      });
      return Response.json(
        {
          error: 'Login CSRF token required',
          code: 'LOGIN_CSRF_MISSING',
          details: 'Please refresh the page and try again',
        },
        { status: 403 }
      );
    }

    // Verify tokens match (double-submit pattern)
    if (csrfTokenHeader !== csrfTokenCookie) {
      logSecurityEvent('login_csrf_mismatch', { ip: clientIP });
      return Response.json(
        {
          error: 'Invalid login CSRF token',
          code: 'LOGIN_CSRF_MISMATCH',
          details: 'Please refresh the page and try again',
        },
        { status: 403 }
      );
    }

    // Validate token signature and expiry
    if (!validateLoginCSRFToken(csrfTokenHeader)) {
      logSecurityEvent('login_csrf_invalid', { ip: clientIP });
      return Response.json(
        {
          error: 'Invalid or expired login CSRF token',
          code: 'LOGIN_CSRF_INVALID',
          details: 'Please refresh the page and try again',
        },
        { status: 403 }
      );
    }

    const body = await req.json();
    const validation = loginSchema.safeParse(body);

    if (!validation.success) {
      return Response.json({ errors: validation.error.flatten().fieldErrors }, { status: 400 });
    }

    const { email, password, deviceId, deviceName, deviceToken: existingDeviceToken } = validation.data;
    
    const ipRateLimit = checkRateLimit(clientIP, RATE_LIMIT_CONFIGS.LOGIN);
    const emailRateLimit = checkRateLimit(email.toLowerCase(), RATE_LIMIT_CONFIGS.LOGIN);

    if (!ipRateLimit.allowed) {
      return Response.json(
        { 
          error: 'Too many login attempts from this IP address. Please try again later.',
          retryAfter: ipRateLimit.retryAfter 
        }, 
        { 
          status: 429,
          headers: {
            'Retry-After': ipRateLimit.retryAfter?.toString() || '900'
          }
        }
      );
    }

    if (!emailRateLimit.allowed) {
      return Response.json(
        { 
          error: 'Too many login attempts for this email. Please try again later.',
          retryAfter: emailRateLimit.retryAfter 
        }, 
        { 
          status: 429,
          headers: {
            'Retry-After': emailRateLimit.retryAfter?.toString() || '900'
          }
        }
      );
    }

    const user = await authRepository.findUserByEmail(email);

    // Always perform bcrypt comparison to prevent timing attacks
    // Use a fake hash for non-existent users to maintain consistent timing
    const passwordToCheck = user?.password || '$2a$12$LQv3c1yqBWVHxkd0LHAkCOYz6TtxMQJqhN8/LewY5GyYzpLLEm4Eu';
    const isValid = await bcrypt.compare(password, passwordToCheck);

    if (!user || !user.password || !isValid) {
      const reason = !user ? 'invalid_email' : 'invalid_password';
      logAuthEvent('failed', user?.id, email, clientIP, reason === 'invalid_email' ? 'Invalid email' : 'Invalid password');
      trackAuthEvent(user?.id, 'failed_login', { reason, email, ip: clientIP });
      return Response.json({ error: 'Invalid email or password' }, { status: 401 });
    }

    const accessToken = await generateAccessToken(user.id, user.tokenVersion, user.role);
    const refreshToken = await generateRefreshToken(user.id, user.tokenVersion, user.role);

    const refreshPayload = await decodeToken(refreshToken);
    const refreshExpiresAt = refreshPayload?.exp
      ? new Date(refreshPayload.exp * 1000)
      : new Date(Date.now() + getRefreshTokenMaxAge() * 1000);

    // Create or validate device token for web platform
    let deviceTokenValue: string | undefined;
    let deviceTokenRecordId: string | undefined;
    if (deviceId) {
      const { deviceToken: createdDeviceToken, deviceTokenRecordId: recordId } = await validateOrCreateDeviceToken({
        providedDeviceToken: existingDeviceToken,
        userId: user.id,
        deviceId,
        platform: 'web',
        tokenVersion: user.tokenVersion,
        deviceName,
        userAgent: req.headers.get('user-agent') ?? undefined,
        ipAddress: clientIP !== 'unknown' ? clientIP : undefined,
      });
      deviceTokenValue = createdDeviceToken;
      deviceTokenRecordId = recordId;
    }

    await authRepository.createRefreshToken({
      token: refreshToken,
      userId: user.id,
      device: req.headers.get('user-agent'),
      userAgent: req.headers.get('user-agent'),
      ip: clientIP,
      expiresAt: refreshExpiresAt,
      deviceTokenId: deviceTokenRecordId,
      platform: 'web',
    });

    // Reset rate limits on successful login
    resetRateLimit(clientIP);
    resetRateLimit(email.toLowerCase());
    
    // Log successful login
    logAuthEvent('login', user.id, email, clientIP);
    
    // Track login event
    trackAuthEvent(user.id, 'login', {
      email,
      ip: clientIP,
      userAgent: req.headers.get('user-agent')
    });

    const isProduction = process.env.NODE_ENV === 'production';
    
    const accessTokenCookie = serialize('accessToken', accessToken, {
      httpOnly: true,
      secure: isProduction,
      sameSite: 'strict',
      path: '/',
      maxAge: 15 * 60, // 15 minutes
      ...(isProduction && { domain: process.env.COOKIE_DOMAIN })
    });

    const refreshTokenCookie = serialize('refreshToken', refreshToken, {
      httpOnly: true,
      secure: isProduction,
      sameSite: 'strict',
      path: '/',
      maxAge: getRefreshTokenMaxAge(), // Configurable via REFRESH_TOKEN_TTL env var (default: 30d)
      ...(isProduction && { domain: process.env.COOKIE_DOMAIN })
    });

    const headers = new Headers();
    headers.append('Set-Cookie', accessTokenCookie);
    headers.append('Set-Cookie', refreshTokenCookie);

    let redirectTo: string | undefined;
    try {
      const provisionedDrive = await provisionGettingStartedDriveIfNeeded(user.id);
      if (provisionedDrive) {
        redirectTo = `/dashboard/${provisionedDrive.driveId}`;
      }
    } catch (error) {
      loggers.auth.error('Failed to provision Getting Started drive', error as Error, {
        userId: user.id,
      });
    }

    return Response.json({
      id: user.id,
      name: user.name,
      email: user.email,
      ...(deviceTokenValue && { deviceToken: deviceTokenValue }),
      ...(redirectTo && { redirectTo }),
    }, { status: 200, headers });

  } catch (error) {
    loggers.auth.error('Login error', error as Error);
    return Response.json({ error: 'An unexpected error occurred.' }, { status: 500 });
  }
}<|MERGE_RESOLUTION|>--- conflicted
+++ resolved
@@ -10,20 +10,13 @@
   decodeToken,
   validateOrCreateDeviceToken,
 } from '@pagespace/lib/server';
-<<<<<<< HEAD
 import { serialize, parse } from 'cookie';
 import { createId } from '@paralleldrive/cuid2';
 import { loggers, logAuthEvent, logSecurityEvent } from '@pagespace/lib/server';
 import { trackAuthEvent } from '@pagespace/lib/activity-tracker';
 import { provisionGettingStartedDriveIfNeeded } from '@/lib/onboarding/getting-started-drive';
 import { validateLoginCSRFToken } from '@/lib/auth/login-csrf-utils';
-=======
-import { serialize } from 'cookie';
-import { loggers, logAuthEvent } from '@pagespace/lib/server';
-import { trackAuthEvent } from '@pagespace/lib/activity-tracker';
-import { provisionGettingStartedDriveIfNeeded } from '@/lib/onboarding/getting-started-drive';
 import { authRepository } from '@/lib/repositories/auth-repository';
->>>>>>> 55833512
 
 const loginSchema = z.object({
   email: z.email(),
