--- conflicted
+++ resolved
@@ -1,11 +1,7 @@
 import { NextRequest, NextResponse } from 'next/server';
 import { verifyAuth } from '@/lib/auth';
 import { db, pages, eq } from '@pagespace/db';
-import { PageType, canUserViewPage, isFilePage } from '@pagespace/lib';
-<<<<<<< HEAD
 import { createServiceToken } from '@pagespace/lib/auth-utils';
-=======
->>>>>>> dc7a952d
 
 interface RouteParams {
   params: Promise<{
