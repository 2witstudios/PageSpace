import { defineConfig } from 'vitest/config';

export default defineConfig({
  test: {
    globals: true,
    environment: 'node',
<<<<<<< HEAD
    include: ['src/**/*.test.ts'],
=======
    include: ['src/**/*.{test,spec}.{js,ts}'],
    setupFiles: ['./src/test/setup.ts'],
    // Run test files sequentially to avoid database race conditions
    fileParallelism: false,
>>>>>>> 77247bc8
    coverage: {
      reporter: ['text', 'json', 'html'],
    },
  },
});<|MERGE_RESOLUTION|>--- conflicted
+++ resolved
@@ -4,14 +4,10 @@
   test: {
     globals: true,
     environment: 'node',
-<<<<<<< HEAD
-    include: ['src/**/*.test.ts'],
-=======
-    include: ['src/**/*.{test,spec}.{js,ts}'],
+    include: ['src/**/*.{test,spec}.{ts,tsx,js,jsx}'],
     setupFiles: ['./src/test/setup.ts'],
     // Run test files sequentially to avoid database race conditions
     fileParallelism: false,
->>>>>>> 77247bc8
     coverage: {
       reporter: ['text', 'json', 'html'],
     },
